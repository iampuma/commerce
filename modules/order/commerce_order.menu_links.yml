<<<<<<< HEAD
commerce_order.list:
  title: 'Orders'
  route_name: 'commerce_order.list'
  parent: 'commerce.admin_commerce'
  description: 'Manage your orders.'

commerce_order.type_list:
  title: 'Order types'
  route_name: 'commerce_order.type_list'
  parent: 'commerce.configuration'
  description: 'Manage your order types.'
=======
commerce_order.order_configuration:
  title: Order configuration
  route_name: commerce_order.order_configuration
  parent: commerce.configuration
  description: 'Configure your order settings.'
  weight: 10

entity.commerce_order.list:
  title: Orders
  route_name: entity.commerce_order.list
  parent: commerce.admin_commerce
  description: 'Manage your orders.'

entity.commerce_order_type.list:
  title: Order types
  route_name: entity.commerce_order_type.list
  parent: commerce_order.order_configuration
  description: 'Manage your order types.'
>>>>>>> 13799e91
<|MERGE_RESOLUTION|>--- conflicted
+++ resolved
@@ -1,16 +1,3 @@
-<<<<<<< HEAD
-commerce_order.list:
-  title: 'Orders'
-  route_name: 'commerce_order.list'
-  parent: 'commerce.admin_commerce'
-  description: 'Manage your orders.'
-
-commerce_order.type_list:
-  title: 'Order types'
-  route_name: 'commerce_order.type_list'
-  parent: 'commerce.configuration'
-  description: 'Manage your order types.'
-=======
 commerce_order.order_configuration:
   title: Order configuration
   route_name: commerce_order.order_configuration
@@ -28,5 +15,4 @@
   title: Order types
   route_name: entity.commerce_order_type.list
   parent: commerce_order.order_configuration
-  description: 'Manage your order types.'
->>>>>>> 13799e91
+  description: 'Manage your order types.'